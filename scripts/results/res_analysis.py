import pickle
import pprint
import matplotlib.pyplot as plt
import numpy


difft_file = open("results-difft.pickle", "rb")
gt_file = open("results-GT.pickle", "rb")

difft = pickle.load(difft_file)
GT = pickle.load(gt_file)

difft_res = [0] * 5
difft_count = [0] * 5
difft_mut_res = {} 
difft_mut_res_count = {}

GT_res = [0] * 5
GT_count = [0] * 5
GT_mut_res = {}
GT_mut_res_count = {}

"VUR" 
"OLFD" 
"CCD" 
"ORFD" 

"CSC" 
"CCD" 
"GVR"
"ICM" 


<<<<<<< HEAD
#old_removed = ["ICM", "ORFD", "CCD", "OLFD", "LSC","GVR"]
removed = ["VUR", "OLFD", "CCD", "ORFD", "CSC", "CCD", "GVR","ICM"]
=======
#old_removed = ["ICM", "ORFD", "CCD", "OLFD", "LSC", "HLR", "GVR"]
removed = []#"VUR", "OLFD", "CCD", "ORFD", "CSC", "CCD", "GVR","ICM", "HLR" ]
>>>>>>> 2e424252
for contract in difft:
    for i in range(len(difft[contract])):
        for r in removed:
            if r in difft[contract][i].keys():
                difft[contract][i].pop(r)

for contract in GT:
    for i in range(len(GT[contract])):
        for r in removed:
            if r in GT[contract][i].keys():
                GT[contract][i].pop(r)


for contract in difft:
    #mut_in = False
    #if "CCD" in difft[contract][0].keys():
    #    print("Contract " + contract)
    #    mut_in = True
    for i in range(len(difft[contract])):
        for mut in difft[contract][i]:
            difft_count[i] += 1
            difft_res[i] += difft[contract][i][mut]

            #if mut == "CCD":
            #    print("mutation #" + str(i+1))
            #    print("Number of edit actions:", difft[contract][i][mut])
                

            if not mut in difft_mut_res.keys():
                difft_mut_res[mut] = [0] * 5
                difft_mut_res_count[mut] = [0] * 5
            difft_mut_res[mut][i] += difft[contract][i][mut]
            difft_mut_res_count[mut][i] += 1    
    #if mut_in:
    #    print("===========================================")

difft_res = [i / j for i, j in zip(difft_res, difft_count)]

for mut in difft_mut_res:
    for i in range(len(numpy.trim_zeros(difft_mut_res[mut]))):
        difft_mut_res[mut] = numpy.trim_zeros(difft_mut_res[mut])
        difft_mut_res_count[mut] = numpy.trim_zeros(difft_mut_res_count[mut])
        difft_mut_res[mut][i] /= difft_mut_res_count[mut][i]

for contract in GT:
    for i in range(len(GT[contract])):
        for mut in GT[contract][i]:
            if GT[contract][i][mut]:
                GT_count[i] += 1
                GT_res[i] += GT[contract][i][mut][0]
                
                if not mut in GT_mut_res.keys():
                    GT_mut_res[mut] = [0] * 5
                    GT_mut_res_count[mut] = [0] * 5
                GT_mut_res[mut][i] += GT[contract][i][mut][0]
                GT_mut_res_count[mut][i] += 1


GT_res = [i / j for i, j in zip(GT_res, GT_count)]  

for mut in GT_mut_res:
    for i in range(len(numpy.trim_zeros(GT_mut_res[mut]))):
        GT_mut_res[mut] = numpy.trim_zeros(GT_mut_res[mut])
        GT_mut_res_count[mut] = numpy.trim_zeros(GT_mut_res_count[mut])
        GT_mut_res[mut][i] /= GT_mut_res_count[mut][i]

print("====================================")
print("difftastic average: " + str(difft_res))
print("Gumtree average: " + str(GT_res))
print("successful # of mutations: ", difft_count)
print("====================================")

'''
print("GUMTREE RESULTS BY MUTATION: ")
GT_mut_sorted = sorted(GT_mut_res.items(), key = lambda x: x[1][len(x[1])-1])
for mut in GT_mut_sorted:
    print(mut[0], mut[1], " counts:", GT_mut_res_count[mut[0]])
#pprint.pprint(GT_mut_sorted)

print("====================================")
print("DIFFTASTIC RESULTS BY MUTATION: ")
difft_mut_sorted = sorted(difft_mut_res.items(), key = lambda x: x[1][len(x[1])-1])
for mut in difft_mut_sorted:
    print(mut[0], mut[1], " counts:", difft_mut_res_count[mut[0]])

#pprint.pprint(difft_mut_sorted)
'''

<<<<<<< HEAD
=======
print("GUMTREE RESULTS BY MUTATION: ")
GT_mut_sorted = sorted(GT_mut_res.items(), key = lambda x: x[1][len(x[1])-1])
for mut in GT_mut_sorted:
    print(mut[0], mut[1], " counts:", GT_mut_res_count[mut[0]])
#pprint.pprint(GT_mut_sorted)

print("====================================")
print("DIFFTASTIC RESULTS BY MUTATION: ")
difft_mut_sorted = sorted(difft_mut_res.items(), key = lambda x: x[1][len(x[1])-1])
for mut in difft_mut_sorted:
    print(mut[0], mut[1], " counts:", difft_mut_res_count[mut[0]])

#pprint.pprint(difft_mut_sorted)


>>>>>>> 2e424252

plt.plot([1,2,3,4,5] ,difft_res, label=("difft_avg"), color="blue")
for mut in difft_mut_res:
    x = [i+0.985 for i in range(len(difft_mut_res[mut]))]
    plt.scatter(x, difft_mut_res[mut], color="blue", s=6)

plt.plot([1,2,3,4,5], GT_res, label ="GT_avg", color = "red")
for mut in GT_mut_res:
    x = [i+1.015 for i in range(len(GT_mut_res[mut]))]
    plt.scatter(x, GT_mut_res[mut], color="red", s=6)


plt.title("Results")
plt.ylabel("edit actions")
plt.xlabel("# of mutations")
plt.minorticks_on()
plt.xticks([1,2,3,4,5])
#plt.yticks([0,5,10,15])
plt.legend()
plt.show()<|MERGE_RESOLUTION|>--- conflicted
+++ resolved
@@ -31,13 +31,8 @@
 "ICM" 
 
 
-<<<<<<< HEAD
 #old_removed = ["ICM", "ORFD", "CCD", "OLFD", "LSC","GVR"]
 removed = ["VUR", "OLFD", "CCD", "ORFD", "CSC", "CCD", "GVR","ICM"]
-=======
-#old_removed = ["ICM", "ORFD", "CCD", "OLFD", "LSC", "HLR", "GVR"]
-removed = []#"VUR", "OLFD", "CCD", "ORFD", "CSC", "CCD", "GVR","ICM", "HLR" ]
->>>>>>> 2e424252
 for contract in difft:
     for i in range(len(difft[contract])):
         for r in removed:
@@ -126,25 +121,6 @@
 #pprint.pprint(difft_mut_sorted)
 '''
 
-<<<<<<< HEAD
-=======
-print("GUMTREE RESULTS BY MUTATION: ")
-GT_mut_sorted = sorted(GT_mut_res.items(), key = lambda x: x[1][len(x[1])-1])
-for mut in GT_mut_sorted:
-    print(mut[0], mut[1], " counts:", GT_mut_res_count[mut[0]])
-#pprint.pprint(GT_mut_sorted)
-
-print("====================================")
-print("DIFFTASTIC RESULTS BY MUTATION: ")
-difft_mut_sorted = sorted(difft_mut_res.items(), key = lambda x: x[1][len(x[1])-1])
-for mut in difft_mut_sorted:
-    print(mut[0], mut[1], " counts:", difft_mut_res_count[mut[0]])
-
-#pprint.pprint(difft_mut_sorted)
-
-
->>>>>>> 2e424252
-
 plt.plot([1,2,3,4,5] ,difft_res, label=("difft_avg"), color="blue")
 for mut in difft_mut_res:
     x = [i+0.985 for i in range(len(difft_mut_res[mut]))]
